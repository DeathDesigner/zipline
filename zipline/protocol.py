--- conflicted
+++ resolved
@@ -233,233 +233,6 @@
         return pos
 
 
-<<<<<<< HEAD
-=======
-class SIDData(object):
-    # Cache some data on the class so that this is shared for all instances of
-    # siddata.
-
-    # The dt where we cached the history.
-    _history_cache_dt = None
-    # _history_cache is a a dict mapping fields to pd.DataFrames. This is the
-    # most data we have for a given field for the _history_cache_dt.
-    _history_cache = {}
-
-    # This is the cache that is used for returns. This will have a different
-    # structure than the other history cache as this is always daily.
-    _returns_cache_dt = None
-    _returns_cache = None
-
-    # The last dt that we needed to cache the number of minutes.
-    _minute_bar_cache_dt = None
-    # If we are in minute mode, there is some cost associated with computing
-    # the number of minutes that we need to pass to the bar count of history.
-    # This will remain constant for a given bar and day count.
-    # This maps days to number of minutes.
-    _minute_bar_cache = {}
-
-    def __init__(self, sid, initial_values=None):
-        self._sid = sid
-        self._freqstr = None
-
-        # To check if we have data, we use the __len__ which depends on the
-        # __dict__. Because we are foward defining the attributes needed, we
-        # need to account for their entrys in the __dict__.
-        # We will add 1 because we need to account for the _initial_len entry
-        # itself.
-        self._initial_len = len(self.__dict__) + 1
-
-        if initial_values:
-            self.__dict__.update(initial_values)
-
-    @property
-    def datetime(self):
-        """
-        Provides an alias from data['foo'].datetime -> data['foo'].dt
-
-        `datetime` was previously provided by adding a seperate `datetime`
-        member of the SIDData object via a generator that wrapped the incoming
-        data feed and added the field to each equity event.
-
-        This alias is intended to be temporary, to provide backwards
-        compatibility with existing algorithms, but should be considered
-        deprecated, and may be removed in the future.
-        """
-        return self.dt
-
-    def get(self, name, default=None):
-        return self.__dict__.get(name, default)
-
-    def __getitem__(self, name):
-        return self.__dict__[name]
-
-    def __setitem__(self, name, value):
-        self.__dict__[name] = value
-
-    def __len__(self):
-        return len(self.__dict__) - self._initial_len
-
-    def __contains__(self, name):
-        return name in self.__dict__
-
-    def __repr__(self):
-        return "SIDData({0})".format(self.__dict__)
-
-    def _get_buffer(self, bars, field='price', raw=False):
-        """
-        Gets the result of history for the given number of bars and field.
-
-        This will cache the results internally.
-        """
-        cls = self.__class__
-        algo = get_algo_instance()
-
-        now = algo.datetime
-        if now != cls._history_cache_dt:
-            # For a given dt, the history call for this field will not change.
-            # We have a new dt, so we should reset the cache.
-            cls._history_cache_dt = now
-            cls._history_cache = {}
-
-        if field not in self._history_cache \
-           or bars > len(cls._history_cache[field][0].index):
-            # If we have never cached this field OR the amount of bars that we
-            # need for this field is greater than the amount we have cached,
-            # then we need to get more history.
-            hst = algo.history(
-                bars, self._freqstr, field, ffill=True,
-            )
-            # Assert that the column holds ints, not security objects.
-            if not isinstance(self._sid, str):
-                hst.columns = hst.columns.astype(int)
-            self._history_cache[field] = (hst, hst.values, hst.columns)
-
-        # Slice of only the bars needed. This is because we strore the LARGEST
-        # amount of history for the field, and we might request less than the
-        # largest from the cache.
-        buffer_, values, columns = cls._history_cache[field]
-        if raw:
-            sid_index = columns.get_loc(self._sid)
-            return values[-bars:, sid_index]
-        else:
-            return buffer_[self._sid][-bars:]
-
-    def _cache_daily_minutely(self, days, fn):
-        """
-        Gets the number of bars needed for the current number of days.
-
-        Figures this out based on the algo datafrequency and caches the result.
-        This caches the result by replacing this function on the object.
-        This means that after the first call to _get_bars, this method will
-        point to a new function object.
-
-        """
-        def daily_get_max_bars(days):
-            return days
-
-        def minute_get_max_bars(days):
-            # max number of minute. regardless of current days or short
-            # sessions
-            return days * 390
-
-        def daily_get_bars(days):
-            return days
-
-        def minute_get_bars(days):
-            cls = self.__class__
-
-            now = get_algo_instance().datetime
-            if now != cls._minute_bar_cache_dt:
-                cls._minute_bar_cache_dt = now
-                cls._minute_bar_cache = {}
-
-            if days not in cls._minute_bar_cache:
-                # Cache this calculation to happen once per bar, even if we
-                # use another transform with the same number of days.
-                env = get_algo_instance().trading_environment
-                prev = env.previous_trading_day(now)
-                ds = env.days_in_range(
-                    env.add_trading_days(-days + 2, prev),
-                    prev,
-                )
-                # compute the number of minutes in the (days - 1) days before
-                # today.
-                # 210 minutes in a an early close and 390 in a full day.
-                ms = sum(210 if d in env.early_closes else 390 for d in ds)
-                # Add the number of minutes for today.
-                ms += int(
-                    (now - env.get_open_and_close(now)[0]).total_seconds() / 60
-                )
-
-                cls._minute_bar_cache[days] = ms + 1  # Account for this minute
-
-            return cls._minute_bar_cache[days]
-
-        if get_algo_instance().sim_params.data_frequency == 'daily':
-            self._freqstr = '1d'
-            # update this method to point to the daily variant.
-            self._get_bars = daily_get_bars
-            self._get_max_bars = daily_get_max_bars
-        else:
-            self._freqstr = '1m'
-            # update this method to point to the minute variant.
-            self._get_bars = minute_get_bars
-            self._get_max_bars = minute_get_max_bars
-
-        # NOTE: This silently adds these two entries to the `__dict__`
-        # without affecting the `__len__` of the object. This is important
-        # because we use the `len` of the `SIDData` object to see if we have
-        # data for this asset.
-        self._initial_len += 2
-
-        # Not actually recursive because we have already cached the new method.
-        return getattr(self, fn)(days)
-
-    def _get_bars(self, bars):
-        return self._cache_daily_minutely(bars, fn='_get_bars')
-
-    def _get_max_bars(self, bars):
-        return self._cache_daily_minutely(bars, fn='_get_max_bars')
-
-    def mavg(self, days):
-        bars = self._get_bars(days)
-        max_bars = self._get_max_bars(days)
-        prices = self._get_buffer(max_bars, raw=True)[-bars:]
-        return nanmean(prices)
-
-    def stddev(self, days):
-        bars = self._get_bars(days)
-        max_bars = self._get_max_bars(days)
-        prices = self._get_buffer(max_bars, raw=True)[-bars:]
-        return nanstd(prices, ddof=1)
-
-    def vwap(self, days):
-        bars = self._get_bars(days)
-        max_bars = self._get_max_bars(days)
-        prices = self._get_buffer(max_bars, raw=True)[-bars:]
-        vols = self._get_buffer(max_bars, field='volume', raw=True)[-bars:]
-
-        vol_sum = nansum(vols)
-        try:
-            ret = nansum(prices * vols) / vol_sum
-        except ZeroDivisionError:
-            ret = np.nan
-
-        return ret
-
-    def returns(self):
-        algo = get_algo_instance()
-
-        now = algo.datetime
-        if now != self._returns_cache_dt:
-            self._returns_cache_dt = now
-            self._returns_cache = algo.history(2, '1d', 'price', ffill=True)
-
-        hst = self._returns_cache[self._sid]
-        return (hst.iloc[-1] - hst.iloc[0]) / hst.iloc[0]
-
-
->>>>>>> 0cdd88a0
 class BarData(object):
     """
     Holds the event data for all sids for a given dt.
