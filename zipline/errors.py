#
# Copyright 2015 Quantopian, Inc.
#
# Licensed under the Apache License, Version 2.0 (the "License");
# you may not use this file except in compliance with the License.
# You may obtain a copy of the License at
#
#     http://www.apache.org/licenses/LICENSE-2.0
#
# Unless required by applicable law or agreed to in writing, software
# distributed under the License is distributed on an "AS IS" BASIS,
# WITHOUT WARRANTIES OR CONDITIONS OF ANY KIND, either express or implied.
# See the License for the specific language governing permissions and
# limitations under the License.

from zipline.utils.memoize import lazyval


class ZiplineError(Exception):
    msg = None

    def __init__(self, **kwargs):
        self.kwargs = kwargs
        self.message = str(self)

    def __str__(self):
        msg = self.msg.format(**self.kwargs)
        return msg

    __unicode__ = __str__
    __repr__ = __str__


class NoTradeDataAvailable(ZiplineError):
    pass


class NoTradeDataAvailableTooEarly(NoTradeDataAvailable):
    msg = "{sid} does not exist on {dt}. It started trading on {start_dt}."


class NoTradeDataAvailableTooLate(NoTradeDataAvailable):
    msg = "{sid} does not exist on {dt}. It stopped trading on {end_dt}."


class BenchmarkAssetNotAvailableTooEarly(NoTradeDataAvailableTooEarly):
    pass


class BenchmarkAssetNotAvailableTooLate(NoTradeDataAvailableTooLate):
    pass


class InvalidBenchmarkAsset(ZiplineError):
    msg = """
{sid} cannot be used as the benchmark because it has a stock \
dividend on {dt}.  Choose another asset to use as the benchmark.
""".strip()


class WrongDataForTransform(ZiplineError):
    """
    Raised whenever a rolling transform is called on an event that
    does not have the necessary properties.
    """
    msg = "{transform} requires {fields}. Event cannot be processed."


class UnsupportedSlippageModel(ZiplineError):
    """
    Raised if a user script calls the override_slippage magic
    with a slipage object that isn't a VolumeShareSlippage or
    FixedSlipapge
    """
    msg = """
You attempted to override slippage with an unsupported class. \
Please use VolumeShareSlippage or FixedSlippage.
""".strip()


class OverrideSlippagePostInit(ZiplineError):
    # Raised if a users script calls override_slippage magic
    # after the initialize method has returned.
    msg = """
You attempted to override slippage outside of `initialize`. \
You may only call override_slippage in your initialize method.
""".strip()


class RegisterTradingControlPostInit(ZiplineError):
    # Raised if a user's script register's a trading control after initialize
    # has been run.
    msg = """
You attempted to set a trading control outside of `initialize`. \
Trading controls may only be set in your initialize method.
""".strip()


class RegisterAccountControlPostInit(ZiplineError):
    # Raised if a user's script register's a trading control after initialize
    # has been run.
    msg = """
You attempted to set an account control outside of `initialize`. \
Account controls may only be set in your initialize method.
""".strip()


class UnsupportedCommissionModel(ZiplineError):
    """
    Raised if a user script calls the override_commission magic
    with a commission object that isn't a PerShare, PerTrade or
    PerDollar commission
    """
    msg = """
You attempted to override commission with an unsupported class. \
Please use PerShare or PerTrade.
""".strip()


class OverrideCommissionPostInit(ZiplineError):
    """
    Raised if a users script calls override_commission magic
    after the initialize method has returned.
    """
    msg = """
You attempted to override commission outside of `initialize`. \
You may only call override_commission in your initialize method.
""".strip()


class TransactionWithNoVolume(ZiplineError):
    """
    Raised if a transact call returns a transaction with zero volume.
    """
    msg = """
Transaction {txn} has a volume of zero.
""".strip()


class TransactionWithWrongDirection(ZiplineError):
    """
    Raised if a transact call returns a transaction with a direction that
    does not match the order.
    """
    msg = """
Transaction {txn} not in same direction as corresponding order {order}.
""".strip()


class TransactionWithNoAmount(ZiplineError):
    """
    Raised if a transact call returns a transaction with zero amount.
    """
    msg = """
Transaction {txn} has an amount of zero.
""".strip()


class TransactionVolumeExceedsOrder(ZiplineError):
    """
    Raised if a transact call returns a transaction with a volume greater than
the corresponding order.
    """
    msg = """
Transaction volume of {txn} exceeds the order volume of {order}.
""".strip()


class UnsupportedOrderParameters(ZiplineError):
    """
    Raised if a set of mutually exclusive parameters are passed to an order
    call.
    """
    msg = "{msg}"


class BadOrderParameters(ZiplineError):
    """
    Raised if any impossible parameters (nan, negative limit/stop)
    are passed to an order call.
    """
    msg = "{msg}"


class OrderDuringInitialize(ZiplineError):
    """
    Raised if order is called during initialize()
    """
    msg = "{msg}"


class SetBenchmarkOutsideInitialize(ZiplineError):
    """
    Raised if set_benchmark is called outside initialize()
    """
    msg = "'set_benchmark' can only be called within initialize function."


class AccountControlViolation(ZiplineError):
    """
    Raised if the account violates a constraint set by a AccountControl.
    """
    msg = """
Account violates account constraint {constraint}.
""".strip()


class TradingControlViolation(ZiplineError):
    """
    Raised if an order would violate a constraint set by a TradingControl.
    """
    msg = """
Order for {amount} shares of {asset} at {datetime} violates trading constraint
{constraint}.
""".strip()


<<<<<<< HEAD
=======
class IncompatibleHistoryFrequency(ZiplineError):
    """
    Raised when a frequency is given to history which is not supported.
    At least, not yet.
    """
    msg = """
Requested history at frequency '{frequency}' cannot be created with data
at frequency '{data_frequency}'.
""".strip()


class HistoryInInitialize(ZiplineError):
    """
    Raised when an algorithm calls history() in initialize.
    """
    msg = "history() should only be called in handle_data()"


>>>>>>> 0cdd88a0
class MultipleSymbolsFound(ZiplineError):
    """
    Raised when a symbol() call contains a symbol that changed over
    time and is thus not resolvable without additional information
    provided via as_of_date.
    """
    msg = """
Multiple symbols with the name '{symbol}' found. Use the
as_of_date' argument to to specify when the date symbol-lookup
should be valid.

Possible options:{options}
    """.strip()


class SymbolNotFound(ZiplineError):
    """
    Raised when a symbol() call contains a non-existant symbol.
    """
    msg = """
Symbol '{symbol}' was not found.
""".strip()


class RootSymbolNotFound(ZiplineError):
    """
    Raised when a lookup_future_chain() call contains a non-existant symbol.
    """
    msg = """
Root symbol '{root_symbol}' was not found.
""".strip()


class SidsNotFound(ZiplineError):
    """
    Raised when a retrieve_asset() or retrieve_all() call contains a
    non-existent sid.
    """
    @lazyval
    def plural(self):
        return len(self.sids) > 1

    @lazyval
    def sids(self):
        return self.kwargs['sids']

    @lazyval
    def msg(self):
        if self.plural:
            return "No assets found for sids: {sids}."
        return "No asset found for sid: {sids[0]}."


class EquitiesNotFound(SidsNotFound):
    """
    Raised when a call to `retrieve_equities` fails to find an asset.
    """
    @lazyval
    def msg(self):
        if self.plural:
            return "No equities found for sids: {sids}."
        return "No equity found for sid: {sids[0]}."


class FutureContractsNotFound(SidsNotFound):
    """
    Raised when a call to `retrieve_futures_contracts` fails to find an asset.
    """
    @lazyval
    def msg(self):
        if self.plural:
            return "No future contracts found for sids: {sids}."
        return "No future contract found for sid: {sids[0]}."


class ConsumeAssetMetaDataError(ZiplineError):
    """
    Raised when AssetFinder.consume() is called on an invalid object.
    """
    msg = """
AssetFinder can not consume metadata of type {obj}. Metadata must be a dict, a
DataFrame, or a tables.Table. If the provided metadata is a Table, the rows
must contain both or one of 'sid' or 'symbol'.
""".strip()


class MapAssetIdentifierIndexError(ZiplineError):
    """
    Raised when AssetMetaData.map_identifier_index_to_sids() is called on an
    index of invalid objects.
    """
    msg = """
AssetFinder can not map an index with values of type {obj}. Asset indices of
DataFrames or Panels must be integer sids, string symbols, or Asset objects.
""".strip()


class SidAssignmentError(ZiplineError):
    """
    Raised when an AssetFinder tries to build an Asset that does not have a sid
    and that AssetFinder is not permitted to assign sids.
    """
    msg = """
AssetFinder metadata is missing a SID for identifier '{identifier}'.
""".strip()


class NoSourceError(ZiplineError):
    """
    Raised when no source is given to the pipeline
    """
    msg = """
No data source given.
""".strip()


class PipelineDateError(ZiplineError):
    """
    Raised when only one date is passed to the pipeline
    """
    msg = """
Only one simulation date given. Please specify both the 'start' and 'end' for
the simulation, or neither. If neither is given, the start and end of the
DataSource will be used. Given start = '{start}', end = '{end}'
""".strip()


class WindowLengthTooLong(ZiplineError):
    """
    Raised when a trailing window is instantiated with a lookback greater than
    the length of the underlying array.
    """
    msg = (
        "Can't construct a rolling window of length "
        "{window_length} on an array of length {nrows}."
    ).strip()


class WindowLengthNotPositive(ZiplineError):
    """
    Raised when a trailing window would be instantiated with a length less than
    1.
    """
    msg = (
        "Expected a window_length greater than 0, got {window_length}."
    ).strip()


class InputTermNotAtomic(ZiplineError):
    """
    Raised when a non-atomic term is specified as an input to a Pipeline API
    term with a lookback window.
    """
    msg = (
        "Can't compute {parent} with non-atomic input {child}."
    )


class TermInputsNotSpecified(ZiplineError):
    """
    Raised if a user attempts to construct a term without specifying inputs and
    that term does not have class-level default inputs.
    """
    msg = "{termname} requires inputs, but no inputs list was passed."


class WindowLengthNotSpecified(ZiplineError):
    """
    Raised if a user attempts to construct a term without specifying inputs and
    that term does not have class-level default inputs.
    """
    msg = (
        "{termname} requires a window_length, but no window_length was passed."
    )


class DTypeNotSpecified(ZiplineError):
    """
    Raised if a user attempts to construct a term without specifying dtype and
    that term does not have class-level default dtype.
    """
    msg = (
        "{termname} requires a dtype, but no dtype was passed."
    )


class BadPercentileBounds(ZiplineError):
    """
    Raised by API functions accepting percentile bounds when the passed bounds
    are invalid.
    """
    msg = (
        "Percentile bounds must fall between 0.0 and 100.0, and min must be "
        "less than max."
        "\nInputs were min={min_percentile}, max={max_percentile}."
    )


class UnknownRankMethod(ZiplineError):
    """
    Raised during construction of a Rank factor when supplied a bad Rank
    method.
    """
    msg = (
        "Unknown ranking method: '{method}'. "
        "`method` must be one of {choices}"
    )


class AttachPipelineAfterInitialize(ZiplineError):
    """
    Raised when a user tries to call add_pipeline outside of initialize.
    """
    msg = (
        "Attempted to attach a pipeline after initialize()."
        "attach_pipeline() can only be called during initialize."
    )


class PipelineOutputDuringInitialize(ZiplineError):
    """
    Raised when a user tries to call `pipeline_output` during initialize.
    """
    msg = (
        "Attempted to call pipeline_output() during initialize. "
        "pipeline_output() can only be called once initialize has completed."
    )


class NoSuchPipeline(ZiplineError, KeyError):
    """
    Raised when a user tries to access a non-existent pipeline by name.
    """
    msg = (
        "No pipeline named '{name}' exists. Valid pipeline names are {valid}. "
        "Did you forget to call attach_pipeline()?"
    )


class UnsupportedDataType(ZiplineError):
    """
    Raised by CustomFactors with unsupported dtypes.
    """
    msg = "CustomFactors with dtype {dtype} are not supported."


class NoFurtherDataError(ZiplineError):
    """
    Raised by calendar operations that would ask for dates beyond the extent of
    our known data.
    """
    # This accepts an arbitrary message string because it's used in more places
    # that can be usefully templated.
    msg = '{msg}'


class UnsupportedDatetimeFormat(ZiplineError):
    """
    Raised when an unsupported datetime is passed to an API method.
    """
    msg = ("The input '{input}' passed to '{method}' is not "
           "coercible to a pandas.Timestamp object.")


class PositionTrackerMissingAssetFinder(ZiplineError):
    """
    Raised by a PositionTracker if it is asked to update an Asset but does not
    have an AssetFinder
    """
    msg = (
        "PositionTracker attempted to update its Asset information but does "
        "not have an AssetFinder. This may be caused by a failure to properly "
        "de-serialize a TradingAlgorithm."
    )


class AssetDBVersionError(ZiplineError):
    """
    Raised by an AssetDBWriter or AssetFinder if the version number in the
    versions table does not match the ASSET_DB_VERSION in asset_writer.py.
    """
    msg = (
        "The existing Asset database has an incorrect version: {db_version}. "
        "Expected version: {expected_version}. Try rebuilding your asset "
        "database or updating your version of Zipline."
    )<|MERGE_RESOLUTION|>--- conflicted
+++ resolved
@@ -215,8 +215,6 @@
 """.strip()
 
 
-<<<<<<< HEAD
-=======
 class IncompatibleHistoryFrequency(ZiplineError):
     """
     Raised when a frequency is given to history which is not supported.
@@ -235,7 +233,6 @@
     msg = "history() should only be called in handle_data()"
 
 
->>>>>>> 0cdd88a0
 class MultipleSymbolsFound(ZiplineError):
     """
     Raised when a symbol() call contains a symbol that changed over
